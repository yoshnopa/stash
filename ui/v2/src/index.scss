@import "~normalize.css";

@import "~@blueprintjs/core/lib/css/blueprint.css";
@import "~@blueprintjs/icons/lib/css/blueprint-icons.css";
@import "~@blueprintjs/core/lib/scss/variables";

@import "~bulma/sass/utilities/all";
@import "~bulma/sass/grid/all";
@import "~bulma/sass/layout/all";
@import "~bulma/sass/components/level";

@import "styles/form/grid";

@import "styles/shared/details";

@import "styles/blueprint-overrides";
@import "styles/scrollbars";

body {
  margin: 0;
  padding: $pt-navbar-height 0 0 0;
  font-family: -apple-system, BlinkMacSystemFont, 'Segoe UI', 'Roboto', 'Oxygen',
    'Ubuntu', 'Cantarell', 'Fira Sans', 'Droid Sans', 'Helvetica Neue',
    sans-serif;
  -webkit-font-smoothing: antialiased;
  -moz-osx-font-smoothing: grayscale;
  height: 100vh;
  background: $dark-gray2;
}

code {
  font-family: source-code-pro, Menlo, Monaco, Consolas, 'Courier New',
    monospace;
}

.grid {
  display: flex;
  flex-flow: row wrap;
  justify-content: center;
  margin: $pt-grid-size $pt-grid-size 0 0;
  padding: 0 calc(10%);

  &.wall {
    padding: 0;
    margin: 0;
  }
}

.grid-item {
  // flex: auto;
  width: calc(25% - 1.5em);
  min-width: 185px;
  margin: 0px 0 $pt-grid-size $pt-grid-size;
  overflow: hidden;

  &.wall {
    width: calc(20%);
    margin: 0;
  }
}

.previewable {
  display: block;
  line-height: 0;
  overflow: hidden;
  width: calc(100% + 40px);
  margin: -20px 0 0 -20px;
  position: relative;
}

video.preview {
  // height: 225px; // slows down the page
  width: 100%;
  // width: calc(100% + 40px);
  // margin: -20px 0 0 -20px;
  object-fit: cover;
}

.filter-item {
  margin: 0 10px;
}

.edit-button {
  margin-right: 10px;
}

.tag-item {
  margin: 5px;

  a {
    color: unset;

    &:hover {
      text-decoration: none;
      color: unset;
    }
  }
}

.filter-container {
  display: flex;
  justify-content: center;
  margin: 10px auto;
}

.card-section {
  padding: 10px 0 0 0;
  &.centered {
    display: flex;
    justify-content: center;
    flex-flow: wrap;
  }
}

.rating-5 { background: #FF2F39; }
.rating-4 { background: $red1; }
.rating-3 { background: $orange1; }
.rating-2 { background: $sepia1; }
.rating-1 { background: $dark-gray5; }

.rating-banner {
  transform: rotate(-36deg);
  display: block;
  padding: 6px 45px;
  font-weight: 400;
  top: 14px;
  position: absolute;
  left: -46px;
  color: #fff;
  letter-spacing: 1px;
  text-size-adjust: none;
  font-size: .85714em;
  line-height: 1.6em;
  text-align: center;
}

#jwplayer-container {
  margin: 10px auto;
  width: 75%;
}

#details-container {
  margin: 10px auto;
  width: 75%;
}

.pre {
  white-space: pre-line;
}

span.block {
  display: block;
}

.performer.image {
  height: 50vh;
  min-height: 400px;
  background-size: cover !important;
  background-position: center !important;
  background-repeat: no-repeat !important;
}

.studio.image {
  height: 100px;
  background-size: contain !important;
  background-position: center !important;
  background-repeat: no-repeat !important;
}

.no-spacing {
  padding: 0;
  margin: 0;
}

.react-photo-gallery--gallery {
  & img {
    object-fit: contain;
  }
}

#tag-list-container {
  width: 50vw;
  margin: 0 auto;
  display: flex;
  flex-direction: column;

  & .tag-list-row {
    margin: 10px;
    cursor: pointer;

    & .bp3-button {
      margin: 0 10px;
    }
  }
<<<<<<< HEAD
}
=======

  & .tag-list-row:hover {
    text-decoration: underline;
  }
}
>>>>>>> 712f18b3
<|MERGE_RESOLUTION|>--- conflicted
+++ resolved
@@ -192,12 +192,8 @@
       margin: 0 10px;
     }
   }
-<<<<<<< HEAD
-}
-=======
 
   & .tag-list-row:hover {
     text-decoration: underline;
   }
-}
->>>>>>> 712f18b3
+}