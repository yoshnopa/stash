/* tslint:disable */
/* eslint-disable */
<<<<<<< HEAD
// Generated in 2019-08-15T18:05:18+10:00
=======
// Generated in 2019-08-23T07:28:41+10:00
>>>>>>> 64ccee48
export type Maybe<T> = T | undefined;

export interface SceneFilterType {
  /** Filter by rating */
  rating?: Maybe<IntCriterionInput>;
  /** Filter by resolution */
  resolution?: Maybe<ResolutionEnum>;
  /** Filter to only include scenes which have markers. `true` or `false` */
  has_markers?: Maybe<string>;
  /** Filter to only include scenes missing this property */
  is_missing?: Maybe<string>;
  /** Filter to only include scenes with this studio */
  studio_id?: Maybe<string>;
  /** Filter to only include scenes with these tags */
  tags?: Maybe<string[]>;
  /** Filter to only include scenes with this performer */
  performer_id?: Maybe<string>;
}

export interface IntCriterionInput {
  value: number;

  modifier: CriterionModifier;
}

export interface FindFilterType {
  q?: Maybe<string>;

  page?: Maybe<number>;

  per_page?: Maybe<number>;

  sort?: Maybe<string>;

  direction?: Maybe<SortDirectionEnum>;
}

export interface SceneMarkerFilterType {
  /** Filter to only include scene markers with this tag */
  tag_id?: Maybe<string>;
  /** Filter to only include scene markers with these tags */
  tags?: Maybe<string[]>;
  /** Filter to only include scene markers attached to a scene with these tags */
  scene_tags?: Maybe<string[]>;
  /** Filter to only include scene markers with these performers */
  performers?: Maybe<string[]>;
}

export interface PerformerFilterType {
  /** Filter by favorite */
  filter_favorites?: Maybe<boolean>;
}

export interface GenerateMetadataInput {
  sprites: boolean;

  previews: boolean;

  markers: boolean;

  transcodes: boolean;
}

export interface SceneUpdateInput {
  clientMutationId?: Maybe<string>;

  id: string;

  title?: Maybe<string>;

  details?: Maybe<string>;

  url?: Maybe<string>;

  date?: Maybe<string>;

  rating?: Maybe<number>;

  studio_id?: Maybe<string>;

  gallery_id?: Maybe<string>;

  performer_ids?: Maybe<string[]>;

  tag_ids?: Maybe<string[]>;
}

export interface SceneDestroyInput {
  id: string;

  delete_file?: Maybe<boolean>;

  delete_generated?: Maybe<boolean>;
}

export interface SceneMarkerCreateInput {
  title: string;

  seconds: number;

  scene_id: string;

  primary_tag_id: string;

  tag_ids?: Maybe<string[]>;
}

export interface SceneMarkerUpdateInput {
  id: string;

  title: string;

  seconds: number;

  scene_id: string;

  primary_tag_id: string;

  tag_ids?: Maybe<string[]>;
}

export interface PerformerCreateInput {
  name?: Maybe<string>;

  url?: Maybe<string>;

  birthdate?: Maybe<string>;

  ethnicity?: Maybe<string>;

  country?: Maybe<string>;

  eye_color?: Maybe<string>;

  height?: Maybe<string>;

  measurements?: Maybe<string>;

  fake_tits?: Maybe<string>;

  career_length?: Maybe<string>;

  tattoos?: Maybe<string>;

  piercings?: Maybe<string>;

  aliases?: Maybe<string>;

  twitter?: Maybe<string>;

  instagram?: Maybe<string>;

  favorite?: Maybe<boolean>;
  /** This should be base64 encoded */
  image: string;
}

export interface PerformerUpdateInput {
  id: string;

  name?: Maybe<string>;

  url?: Maybe<string>;

  birthdate?: Maybe<string>;

  ethnicity?: Maybe<string>;

  country?: Maybe<string>;

  eye_color?: Maybe<string>;

  height?: Maybe<string>;

  measurements?: Maybe<string>;

  fake_tits?: Maybe<string>;

  career_length?: Maybe<string>;

  tattoos?: Maybe<string>;

  piercings?: Maybe<string>;

  aliases?: Maybe<string>;

  twitter?: Maybe<string>;

  instagram?: Maybe<string>;

  favorite?: Maybe<boolean>;
  /** This should be base64 encoded */
  image?: Maybe<string>;
}

export interface PerformerDestroyInput {
  id: string;
}

export interface StudioCreateInput {
  name: string;

  url?: Maybe<string>;
  /** This should be base64 encoded */
  image: string;
}

export interface StudioUpdateInput {
  id: string;

  name?: Maybe<string>;

  url?: Maybe<string>;
  /** This should be base64 encoded */
  image?: Maybe<string>;
}

export interface StudioDestroyInput {
  id: string;
}

export interface TagCreateInput {
  name: string;
}

export interface TagUpdateInput {
  id: string;

  name: string;
}

export interface TagDestroyInput {
  id: string;
}

export interface ConfigGeneralInput {
  /** Array of file paths to content */
  stashes?: Maybe<string[]>;
  /** Path to the SQLite database */
  databasePath?: Maybe<string>;
  /** Path to generated files */
  generatedPath?: Maybe<string>;
}

export interface ConfigInterfaceInput {
  /** Custom CSS */
  css?: Maybe<string>;

  cssEnabled?: Maybe<boolean>;
}

export enum CriterionModifier {
  Equals = "EQUALS",
  NotEquals = "NOT_EQUALS",
  GreaterThan = "GREATER_THAN",
  LessThan = "LESS_THAN",
  IsNull = "IS_NULL",
  NotNull = "NOT_NULL",
  Includes = "INCLUDES",
  Excludes = "EXCLUDES"
}

export enum ResolutionEnum {
  Low = "LOW",
  Standard = "STANDARD",
  StandardHd = "STANDARD_HD",
  FullHd = "FULL_HD",
  FourK = "FOUR_K"
}

export enum SortDirectionEnum {
  Asc = "ASC",
  Desc = "DESC"
}

// ====================================================
// Documents
// ====================================================

export type ConfigureGeneralVariables = {
  input: ConfigGeneralInput;
};

export type ConfigureGeneralMutation = {
  __typename?: "Mutation";

  configureGeneral: ConfigureGeneralConfigureGeneral;
};

export type ConfigureGeneralConfigureGeneral = ConfigGeneralDataFragment;

export type ConfigureInterfaceVariables = {
  input: ConfigInterfaceInput;
};

export type ConfigureInterfaceMutation = {
  __typename?: "Mutation";

  configureInterface: ConfigureInterfaceConfigureInterface;
};

export type ConfigureInterfaceConfigureInterface = ConfigInterfaceDataFragment;

export type PerformerCreateVariables = {
  name?: Maybe<string>;
  url?: Maybe<string>;
  birthdate?: Maybe<string>;
  ethnicity?: Maybe<string>;
  country?: Maybe<string>;
  eye_color?: Maybe<string>;
  height?: Maybe<string>;
  measurements?: Maybe<string>;
  fake_tits?: Maybe<string>;
  career_length?: Maybe<string>;
  tattoos?: Maybe<string>;
  piercings?: Maybe<string>;
  aliases?: Maybe<string>;
  twitter?: Maybe<string>;
  instagram?: Maybe<string>;
  favorite?: Maybe<boolean>;
  image: string;
};

export type PerformerCreateMutation = {
  __typename?: "Mutation";

  performerCreate: Maybe<PerformerCreatePerformerCreate>;
};

export type PerformerCreatePerformerCreate = PerformerDataFragment;

export type PerformerUpdateVariables = {
  id: string;
  name?: Maybe<string>;
  url?: Maybe<string>;
  birthdate?: Maybe<string>;
  ethnicity?: Maybe<string>;
  country?: Maybe<string>;
  eye_color?: Maybe<string>;
  height?: Maybe<string>;
  measurements?: Maybe<string>;
  fake_tits?: Maybe<string>;
  career_length?: Maybe<string>;
  tattoos?: Maybe<string>;
  piercings?: Maybe<string>;
  aliases?: Maybe<string>;
  twitter?: Maybe<string>;
  instagram?: Maybe<string>;
  favorite?: Maybe<boolean>;
  image?: Maybe<string>;
};

export type PerformerUpdateMutation = {
  __typename?: "Mutation";

  performerUpdate: Maybe<PerformerUpdatePerformerUpdate>;
};

export type PerformerUpdatePerformerUpdate = PerformerDataFragment;

export type PerformerDestroyVariables = {
  id: string;
};

export type PerformerDestroyMutation = {
  __typename?: "Mutation";

  performerDestroy: boolean;
};

export type SceneMarkerCreateVariables = {
  title: string;
  seconds: number;
  scene_id: string;
  primary_tag_id: string;
  tag_ids?: Maybe<string[]>;
};

export type SceneMarkerCreateMutation = {
  __typename?: "Mutation";

  sceneMarkerCreate: Maybe<SceneMarkerCreateSceneMarkerCreate>;
};

export type SceneMarkerCreateSceneMarkerCreate = SceneMarkerDataFragment;

export type SceneMarkerUpdateVariables = {
  id: string;
  title: string;
  seconds: number;
  scene_id: string;
  primary_tag_id: string;
  tag_ids?: Maybe<string[]>;
};

export type SceneMarkerUpdateMutation = {
  __typename?: "Mutation";

  sceneMarkerUpdate: Maybe<SceneMarkerUpdateSceneMarkerUpdate>;
};

export type SceneMarkerUpdateSceneMarkerUpdate = SceneMarkerDataFragment;

export type SceneMarkerDestroyVariables = {
  id: string;
};

export type SceneMarkerDestroyMutation = {
  __typename?: "Mutation";

  sceneMarkerDestroy: boolean;
};

export type SceneUpdateVariables = {
  id: string;
  title?: Maybe<string>;
  details?: Maybe<string>;
  url?: Maybe<string>;
  date?: Maybe<string>;
  rating?: Maybe<number>;
  studio_id?: Maybe<string>;
  gallery_id?: Maybe<string>;
  performer_ids?: Maybe<string[]>;
  tag_ids?: Maybe<string[]>;
};

export type SceneUpdateMutation = {
  __typename?: "Mutation";

  sceneUpdate: Maybe<SceneUpdateSceneUpdate>;
};

export type SceneUpdateSceneUpdate = SceneDataFragment;

export type SceneDestroyVariables = {
  id: string;
  delete_file?: Maybe<boolean>;
  delete_generated?: Maybe<boolean>;
};

export type SceneDestroyMutation = {
  __typename?: "Mutation";

  sceneDestroy: boolean;
};

export type StudioCreateVariables = {
  name: string;
  url?: Maybe<string>;
  image: string;
};

export type StudioCreateMutation = {
  __typename?: "Mutation";

  studioCreate: Maybe<StudioCreateStudioCreate>;
};

export type StudioCreateStudioCreate = StudioDataFragment;

export type StudioUpdateVariables = {
  id: string;
  name?: Maybe<string>;
  url?: Maybe<string>;
  image?: Maybe<string>;
};

export type StudioUpdateMutation = {
  __typename?: "Mutation";

  studioUpdate: Maybe<StudioUpdateStudioUpdate>;
};

export type StudioUpdateStudioUpdate = StudioDataFragment;

export type StudioDestroyVariables = {
  id: string;
};

export type StudioDestroyMutation = {
  __typename?: "Mutation";

  studioDestroy: boolean;
};

export type TagCreateVariables = {
  name: string;
};

export type TagCreateMutation = {
  __typename?: "Mutation";

  tagCreate: Maybe<TagCreateTagCreate>;
};

export type TagCreateTagCreate = TagDataFragment;

export type TagDestroyVariables = {
  id: string;
};

export type TagDestroyMutation = {
  __typename?: "Mutation";

  tagDestroy: boolean;
};

export type TagUpdateVariables = {
  id: string;
  name: string;
};

export type TagUpdateMutation = {
  __typename?: "Mutation";

  tagUpdate: Maybe<TagUpdateTagUpdate>;
};

export type TagUpdateTagUpdate = TagDataFragment;

export type FindGalleriesVariables = {
  filter?: Maybe<FindFilterType>;
};

export type FindGalleriesQuery = {
  __typename?: "Query";

  findGalleries: FindGalleriesFindGalleries;
};

export type FindGalleriesFindGalleries = {
  __typename?: "FindGalleriesResultType";

  count: number;

  galleries: FindGalleriesGalleries[];
};

export type FindGalleriesGalleries = GalleryDataFragment;

export type FindGalleryVariables = {
  id: string;
};

export type FindGalleryQuery = {
  __typename?: "Query";

  findGallery: Maybe<FindGalleryFindGallery>;
};

export type FindGalleryFindGallery = GalleryDataFragment;

export type SceneWallVariables = {
  q?: Maybe<string>;
};

export type SceneWallQuery = {
  __typename?: "Query";

  sceneWall: SceneWallSceneWall[];
};

export type SceneWallSceneWall = SceneDataFragment;

export type MarkerWallVariables = {
  q?: Maybe<string>;
};

export type MarkerWallQuery = {
  __typename?: "Query";

  markerWall: MarkerWallMarkerWall[];
};

export type MarkerWallMarkerWall = SceneMarkerDataFragment;

export type FindTagVariables = {
  id: string;
};

export type FindTagQuery = {
  __typename?: "Query";

  findTag: Maybe<FindTagFindTag>;
};

export type FindTagFindTag = TagDataFragment;

export type MarkerStringsVariables = {
  q?: Maybe<string>;
  sort?: Maybe<string>;
};

export type MarkerStringsQuery = {
  __typename?: "Query";

  markerStrings: (Maybe<MarkerStringsMarkerStrings>)[];
};

export type MarkerStringsMarkerStrings = {
  __typename?: "MarkerStringsResultType";

  id: string;

  count: number;

  title: string;
};

export type AllTagsVariables = {};

export type AllTagsQuery = {
  __typename?: "Query";

  allTags: AllTagsAllTags[];
};

export type AllTagsAllTags = TagDataFragment;

export type AllPerformersForFilterVariables = {};

export type AllPerformersForFilterQuery = {
  __typename?: "Query";

  allPerformers: AllPerformersForFilterAllPerformers[];
};

export type AllPerformersForFilterAllPerformers = SlimPerformerDataFragment;

export type AllStudiosForFilterVariables = {};

export type AllStudiosForFilterQuery = {
  __typename?: "Query";

  allStudios: AllStudiosForFilterAllStudios[];
};

export type AllStudiosForFilterAllStudios = SlimStudioDataFragment;

export type AllTagsForFilterVariables = {};

export type AllTagsForFilterQuery = {
  __typename?: "Query";

  allTags: AllTagsForFilterAllTags[];
};

export type AllTagsForFilterAllTags = {
  __typename?: "Tag";

  id: string;

  name: string;
};

export type ValidGalleriesForSceneVariables = {
  scene_id: string;
};

export type ValidGalleriesForSceneQuery = {
  __typename?: "Query";

  validGalleriesForScene: ValidGalleriesForSceneValidGalleriesForScene[];
};

export type ValidGalleriesForSceneValidGalleriesForScene = {
  __typename?: "Gallery";

  id: string;

  path: string;
};

export type StatsVariables = {};

export type StatsQuery = {
  __typename?: "Query";

  stats: StatsStats;
};

export type StatsStats = {
  __typename?: "StatsResultType";

  scene_count: number;

  gallery_count: number;

  performer_count: number;

  studio_count: number;

  tag_count: number;
};

export type FindPerformersVariables = {
  filter?: Maybe<FindFilterType>;
  performer_filter?: Maybe<PerformerFilterType>;
};

export type FindPerformersQuery = {
  __typename?: "Query";

  findPerformers: FindPerformersFindPerformers;
};

export type FindPerformersFindPerformers = {
  __typename?: "FindPerformersResultType";

  count: number;

  performers: FindPerformersPerformers[];
};

export type FindPerformersPerformers = PerformerDataFragment;

export type FindPerformerVariables = {
  id: string;
};

export type FindPerformerQuery = {
  __typename?: "Query";

  findPerformer: Maybe<FindPerformerFindPerformer>;
};

export type FindPerformerFindPerformer = PerformerDataFragment;

export type FindSceneMarkersVariables = {
  filter?: Maybe<FindFilterType>;
  scene_marker_filter?: Maybe<SceneMarkerFilterType>;
};

export type FindSceneMarkersQuery = {
  __typename?: "Query";

  findSceneMarkers: FindSceneMarkersFindSceneMarkers;
};

export type FindSceneMarkersFindSceneMarkers = {
  __typename?: "FindSceneMarkersResultType";

  count: number;

  scene_markers: FindSceneMarkersSceneMarkers[];
};

export type FindSceneMarkersSceneMarkers = SceneMarkerDataFragment;

export type FindScenesVariables = {
  filter?: Maybe<FindFilterType>;
  scene_filter?: Maybe<SceneFilterType>;
  scene_ids?: Maybe<number[]>;
};

export type FindScenesQuery = {
  __typename?: "Query";

  findScenes: FindScenesFindScenes;
};

export type FindScenesFindScenes = {
  __typename?: "FindScenesResultType";

  count: number;

  scenes: FindScenesScenes[];
};

export type FindScenesScenes = SlimSceneDataFragment;

export type FindSceneVariables = {
  id: string;
  checksum?: Maybe<string>;
};

export type FindSceneQuery = {
  __typename?: "Query";

  findScene: Maybe<FindSceneFindScene>;

  sceneMarkerTags: FindSceneSceneMarkerTags[];
};

export type FindSceneFindScene = SceneDataFragment;

export type FindSceneSceneMarkerTags = {
  __typename?: "SceneMarkerTag";

  tag: FindSceneTag;

  scene_markers: FindSceneSceneMarkers[];
};

export type FindSceneTag = {
  __typename?: "Tag";

  id: string;

  name: string;
};

export type FindSceneSceneMarkers = SceneMarkerDataFragment;

export type ScrapeFreeonesVariables = {
  performer_name: string;
};

export type ScrapeFreeonesQuery = {
  __typename?: "Query";

  scrapeFreeones: Maybe<ScrapeFreeonesScrapeFreeones>;
};

export type ScrapeFreeonesScrapeFreeones = {
  __typename?: "ScrapedPerformer";

  name: Maybe<string>;

  url: Maybe<string>;

  twitter: Maybe<string>;

  instagram: Maybe<string>;

  birthdate: Maybe<string>;

  ethnicity: Maybe<string>;

  country: Maybe<string>;

  eye_color: Maybe<string>;

  height: Maybe<string>;

  measurements: Maybe<string>;

  fake_tits: Maybe<string>;

  career_length: Maybe<string>;

  tattoos: Maybe<string>;

  piercings: Maybe<string>;

  aliases: Maybe<string>;
};

export type ScrapeFreeonesPerformersVariables = {
  q: string;
};

export type ScrapeFreeonesPerformersQuery = {
  __typename?: "Query";

  scrapeFreeonesPerformerList: string[];
};

export type ConfigurationVariables = {};

export type ConfigurationQuery = {
  __typename?: "Query";

  configuration: ConfigurationConfiguration;
};

export type ConfigurationConfiguration = ConfigDataFragment;

export type DirectoriesVariables = {
  path?: Maybe<string>;
};

export type DirectoriesQuery = {
  __typename?: "Query";

  directories: string[];
};

export type MetadataImportVariables = {};

export type MetadataImportQuery = {
  __typename?: "Query";

  metadataImport: string;
};

export type MetadataExportVariables = {};

export type MetadataExportQuery = {
  __typename?: "Query";

  metadataExport: string;
};

export type MetadataScanVariables = {};

export type MetadataScanQuery = {
  __typename?: "Query";

  metadataScan: string;
};

export type MetadataGenerateVariables = {
  input: GenerateMetadataInput;
};

export type MetadataGenerateQuery = {
  __typename?: "Query";

  metadataGenerate: string;
};

export type MetadataCleanVariables = {};

export type MetadataCleanQuery = {
  __typename?: "Query";

  metadataClean: string;
};

export type FindStudiosVariables = {
  filter?: Maybe<FindFilterType>;
};

export type FindStudiosQuery = {
  __typename?: "Query";

  findStudios: FindStudiosFindStudios;
};

export type FindStudiosFindStudios = {
  __typename?: "FindStudiosResultType";

  count: number;

  studios: FindStudiosStudios[];
};

export type FindStudiosStudios = StudioDataFragment;

export type FindStudioVariables = {
  id: string;
};

export type FindStudioQuery = {
  __typename?: "Query";

  findStudio: Maybe<FindStudioFindStudio>;
};

export type FindStudioFindStudio = StudioDataFragment;

export type MetadataUpdateVariables = {};

export type MetadataUpdateSubscription = {
  __typename?: "Subscription";

  metadataUpdate: string;
};

export type ConfigGeneralDataFragment = {
  __typename?: "ConfigGeneralResult";

  stashes: string[];

  databasePath: string;

  generatedPath: string;
};

export type ConfigInterfaceDataFragment = {
  __typename?: "ConfigInterfaceResult";

  css: Maybe<string>;

  cssEnabled: Maybe<boolean>;
};

export type ConfigDataFragment = {
  __typename?: "ConfigResult";

  general: ConfigDataGeneral;

  interface: ConfigDataInterface;
};

export type ConfigDataGeneral = ConfigGeneralDataFragment;

export type ConfigDataInterface = ConfigInterfaceDataFragment;

export type GalleryDataFragment = {
  __typename?: "Gallery";

  id: string;

  checksum: string;

  path: string;

  title: Maybe<string>;

  files: GalleryDataFiles[];
};

export type GalleryDataFiles = {
  __typename?: "GalleryFilesType";

  index: number;

  name: Maybe<string>;

  path: Maybe<string>;
};

export type SlimPerformerDataFragment = {
  __typename?: "Performer";

  id: string;

  name: Maybe<string>;

  image_path: Maybe<string>;
};

export type PerformerDataFragment = {
  __typename?: "Performer";

  id: string;

  checksum: string;

  name: Maybe<string>;

  url: Maybe<string>;

  twitter: Maybe<string>;

  instagram: Maybe<string>;

  birthdate: Maybe<string>;

  ethnicity: Maybe<string>;

  country: Maybe<string>;

  eye_color: Maybe<string>;

  height: Maybe<string>;

  measurements: Maybe<string>;

  fake_tits: Maybe<string>;

  career_length: Maybe<string>;

  tattoos: Maybe<string>;

  piercings: Maybe<string>;

  aliases: Maybe<string>;

  favorite: boolean;

  image_path: Maybe<string>;

  scene_count: Maybe<number>;
};

export type SceneMarkerDataFragment = {
  __typename?: "SceneMarker";

  id: string;

  title: string;

  seconds: number;

  stream: string;

  preview: string;

  scene: SceneMarkerDataScene;

  primary_tag: SceneMarkerDataPrimaryTag;

  tags: SceneMarkerDataTags[];
};

export type SceneMarkerDataScene = {
  __typename?: "Scene";

  id: string;
};

export type SceneMarkerDataPrimaryTag = {
  __typename?: "Tag";

  id: string;

  name: string;
};

export type SceneMarkerDataTags = {
  __typename?: "Tag";

  id: string;

  name: string;
};

export type SlimSceneDataFragment = {
  __typename?: "Scene";

  id: string;

  checksum: string;

  title: Maybe<string>;

  details: Maybe<string>;

  url: Maybe<string>;

  date: Maybe<string>;

  rating: Maybe<number>;

  path: string;

  file: SlimSceneDataFile;

  paths: SlimSceneDataPaths;

  scene_markers: SlimSceneDataSceneMarkers[];

  gallery: Maybe<SlimSceneDataGallery>;

  studio: Maybe<SlimSceneDataStudio>;

  tags: SlimSceneDataTags[];

  performers: SlimSceneDataPerformers[];
};

export type SlimSceneDataFile = {
  __typename?: "SceneFileType";

  size: Maybe<string>;

  duration: Maybe<number>;

  video_codec: Maybe<string>;

  audio_codec: Maybe<string>;

  width: Maybe<number>;

  height: Maybe<number>;

  framerate: Maybe<number>;

  bitrate: Maybe<number>;
};

export type SlimSceneDataPaths = {
  __typename?: "ScenePathsType";

  screenshot: Maybe<string>;

  preview: Maybe<string>;

  stream: Maybe<string>;

  webp: Maybe<string>;

  vtt: Maybe<string>;

  chapters_vtt: Maybe<string>;
};

export type SlimSceneDataSceneMarkers = {
  __typename?: "SceneMarker";

  id: string;

  title: string;

  seconds: number;
};

export type SlimSceneDataGallery = {
  __typename?: "Gallery";

  id: string;

  path: string;

  title: Maybe<string>;
};

export type SlimSceneDataStudio = {
  __typename?: "Studio";

  id: string;

  name: string;

  image_path: Maybe<string>;
};

export type SlimSceneDataTags = {
  __typename?: "Tag";

  id: string;

  name: string;
};

export type SlimSceneDataPerformers = {
  __typename?: "Performer";

  id: string;

  name: Maybe<string>;

  favorite: boolean;

  image_path: Maybe<string>;
};

export type SceneDataFragment = {
  __typename?: "Scene";

  id: string;

  checksum: string;

  title: Maybe<string>;

  details: Maybe<string>;

  url: Maybe<string>;

  date: Maybe<string>;

  rating: Maybe<number>;

  path: string;

  file: SceneDataFile;

  paths: SceneDataPaths;

  scene_markers: SceneDataSceneMarkers[];

  is_streamable: boolean;

  gallery: Maybe<SceneDataGallery>;

  studio: Maybe<SceneDataStudio>;

  tags: SceneDataTags[];

  performers: SceneDataPerformers[];
};

export type SceneDataFile = {
  __typename?: "SceneFileType";

  size: Maybe<string>;

  duration: Maybe<number>;

  video_codec: Maybe<string>;

  audio_codec: Maybe<string>;

  width: Maybe<number>;

  height: Maybe<number>;

  framerate: Maybe<number>;

  bitrate: Maybe<number>;
};

export type SceneDataPaths = {
  __typename?: "ScenePathsType";

  screenshot: Maybe<string>;

  preview: Maybe<string>;

  stream: Maybe<string>;

  webp: Maybe<string>;

  vtt: Maybe<string>;

  chapters_vtt: Maybe<string>;
};

export type SceneDataSceneMarkers = SceneMarkerDataFragment;

export type SceneDataGallery = GalleryDataFragment;

export type SceneDataStudio = StudioDataFragment;

export type SceneDataTags = TagDataFragment;

export type SceneDataPerformers = PerformerDataFragment;

export type SlimStudioDataFragment = {
  __typename?: "Studio";

  id: string;

  name: string;

  image_path: Maybe<string>;
};

export type StudioDataFragment = {
  __typename?: "Studio";

  id: string;

  checksum: string;

  name: string;

  url: Maybe<string>;

  image_path: Maybe<string>;

  scene_count: Maybe<number>;
};

export type TagDataFragment = {
  __typename?: "Tag";

  id: string;

  name: string;

  scene_count: Maybe<number>;

  scene_marker_count: Maybe<number>;
};

import gql from "graphql-tag";
import * as ReactApolloHooks from "react-apollo-hooks";

// ====================================================
// Fragments
// ====================================================

export const ConfigGeneralDataFragmentDoc = gql`
  fragment ConfigGeneralData on ConfigGeneralResult {
    stashes
    databasePath
    generatedPath
  }
`;

export const ConfigInterfaceDataFragmentDoc = gql`
  fragment ConfigInterfaceData on ConfigInterfaceResult {
    css
    cssEnabled
  }
`;

export const ConfigDataFragmentDoc = gql`
  fragment ConfigData on ConfigResult {
    general {
      ...ConfigGeneralData
    }
    interface {
      ...ConfigInterfaceData
    }
  }

  ${ConfigGeneralDataFragmentDoc}
  ${ConfigInterfaceDataFragmentDoc}
`;

export const SlimPerformerDataFragmentDoc = gql`
  fragment SlimPerformerData on Performer {
    id
    name
    image_path
  }
`;

export const SlimSceneDataFragmentDoc = gql`
  fragment SlimSceneData on Scene {
    id
    checksum
    title
    details
    url
    date
    rating
    path
    file {
      size
      duration
      video_codec
      audio_codec
      width
      height
      framerate
      bitrate
    }
    paths {
      screenshot
      preview
      stream
      webp
      vtt
      chapters_vtt
    }
    scene_markers {
      id
      title
      seconds
    }
    gallery {
      id
      path
      title
    }
    studio {
      id
      name
      image_path
    }
    tags {
      id
      name
    }
    performers {
      id
      name
      favorite
      image_path
    }
  }
`;

export const SceneMarkerDataFragmentDoc = gql`
  fragment SceneMarkerData on SceneMarker {
    id
    title
    seconds
    stream
    preview
    scene {
      id
    }
    primary_tag {
      id
      name
    }
    tags {
      id
      name
    }
  }
`;

export const GalleryDataFragmentDoc = gql`
  fragment GalleryData on Gallery {
    id
    checksum
    path
    title
    files {
      index
      name
      path
    }
  }
`;

export const StudioDataFragmentDoc = gql`
  fragment StudioData on Studio {
    id
    checksum
    name
    url
    image_path
    scene_count
  }
`;

export const TagDataFragmentDoc = gql`
  fragment TagData on Tag {
    id
    name
    scene_count
    scene_marker_count
  }
`;

export const PerformerDataFragmentDoc = gql`
  fragment PerformerData on Performer {
    id
    checksum
    name
    url
    twitter
    instagram
    birthdate
    ethnicity
    country
    eye_color
    height
    measurements
    fake_tits
    career_length
    tattoos
    piercings
    aliases
    favorite
    image_path
    scene_count
  }
`;

export const SceneDataFragmentDoc = gql`
  fragment SceneData on Scene {
    id
    checksum
    title
    details
    url
    date
    rating
    path
    file {
      size
      duration
      video_codec
      audio_codec
      width
      height
      framerate
      bitrate
    }
    paths {
      screenshot
      preview
      stream
      webp
      vtt
      chapters_vtt
    }
    scene_markers {
      ...SceneMarkerData
    }
    is_streamable
    gallery {
      ...GalleryData
    }
    studio {
      ...StudioData
    }
    tags {
      ...TagData
    }
    performers {
      ...PerformerData
    }
  }

  ${SceneMarkerDataFragmentDoc}
  ${GalleryDataFragmentDoc}
  ${StudioDataFragmentDoc}
  ${TagDataFragmentDoc}
  ${PerformerDataFragmentDoc}
`;

export const SlimStudioDataFragmentDoc = gql`
  fragment SlimStudioData on Studio {
    id
    name
    image_path
  }
`;

// ====================================================
// Components
// ====================================================

export const ConfigureGeneralDocument = gql`
  mutation ConfigureGeneral($input: ConfigGeneralInput!) {
    configureGeneral(input: $input) {
      ...ConfigGeneralData
    }
  }

  ${ConfigGeneralDataFragmentDoc}
`;
export function useConfigureGeneral(
  baseOptions?: ReactApolloHooks.MutationHookOptions<
    ConfigureGeneralMutation,
    ConfigureGeneralVariables
  >
) {
  return ReactApolloHooks.useMutation<
    ConfigureGeneralMutation,
    ConfigureGeneralVariables
  >(ConfigureGeneralDocument, baseOptions);
}
export const ConfigureInterfaceDocument = gql`
  mutation ConfigureInterface($input: ConfigInterfaceInput!) {
    configureInterface(input: $input) {
      ...ConfigInterfaceData
    }
  }

  ${ConfigInterfaceDataFragmentDoc}
`;
export function useConfigureInterface(
  baseOptions?: ReactApolloHooks.MutationHookOptions<
    ConfigureInterfaceMutation,
    ConfigureInterfaceVariables
  >
) {
  return ReactApolloHooks.useMutation<
    ConfigureInterfaceMutation,
    ConfigureInterfaceVariables
  >(ConfigureInterfaceDocument, baseOptions);
}
export const PerformerCreateDocument = gql`
  mutation PerformerCreate(
    $name: String
    $url: String
    $birthdate: String
    $ethnicity: String
    $country: String
    $eye_color: String
    $height: String
    $measurements: String
    $fake_tits: String
    $career_length: String
    $tattoos: String
    $piercings: String
    $aliases: String
    $twitter: String
    $instagram: String
    $favorite: Boolean
    $image: String!
  ) {
    performerCreate(
      input: {
        name: $name
        url: $url
        birthdate: $birthdate
        ethnicity: $ethnicity
        country: $country
        eye_color: $eye_color
        height: $height
        measurements: $measurements
        fake_tits: $fake_tits
        career_length: $career_length
        tattoos: $tattoos
        piercings: $piercings
        aliases: $aliases
        twitter: $twitter
        instagram: $instagram
        favorite: $favorite
        image: $image
      }
    ) {
      ...PerformerData
    }
  }

  ${PerformerDataFragmentDoc}
`;
export function usePerformerCreate(
  baseOptions?: ReactApolloHooks.MutationHookOptions<
    PerformerCreateMutation,
    PerformerCreateVariables
  >
) {
  return ReactApolloHooks.useMutation<
    PerformerCreateMutation,
    PerformerCreateVariables
  >(PerformerCreateDocument, baseOptions);
}
export const PerformerUpdateDocument = gql`
  mutation PerformerUpdate(
    $id: ID!
    $name: String
    $url: String
    $birthdate: String
    $ethnicity: String
    $country: String
    $eye_color: String
    $height: String
    $measurements: String
    $fake_tits: String
    $career_length: String
    $tattoos: String
    $piercings: String
    $aliases: String
    $twitter: String
    $instagram: String
    $favorite: Boolean
    $image: String
  ) {
    performerUpdate(
      input: {
        id: $id
        name: $name
        url: $url
        birthdate: $birthdate
        ethnicity: $ethnicity
        country: $country
        eye_color: $eye_color
        height: $height
        measurements: $measurements
        fake_tits: $fake_tits
        career_length: $career_length
        tattoos: $tattoos
        piercings: $piercings
        aliases: $aliases
        twitter: $twitter
        instagram: $instagram
        favorite: $favorite
        image: $image
      }
    ) {
      ...PerformerData
    }
  }

  ${PerformerDataFragmentDoc}
`;
export function usePerformerUpdate(
  baseOptions?: ReactApolloHooks.MutationHookOptions<
    PerformerUpdateMutation,
    PerformerUpdateVariables
  >
) {
  return ReactApolloHooks.useMutation<
    PerformerUpdateMutation,
    PerformerUpdateVariables
  >(PerformerUpdateDocument, baseOptions);
}
export const PerformerDestroyDocument = gql`
  mutation PerformerDestroy($id: ID!) {
    performerDestroy(input: { id: $id })
  }
`;
export function usePerformerDestroy(
  baseOptions?: ReactApolloHooks.MutationHookOptions<
    PerformerDestroyMutation,
    PerformerDestroyVariables
  >
) {
  return ReactApolloHooks.useMutation<
    PerformerDestroyMutation,
    PerformerDestroyVariables
  >(PerformerDestroyDocument, baseOptions);
}
export const SceneMarkerCreateDocument = gql`
  mutation SceneMarkerCreate(
    $title: String!
    $seconds: Float!
    $scene_id: ID!
    $primary_tag_id: ID!
    $tag_ids: [ID!] = []
  ) {
    sceneMarkerCreate(
      input: {
        title: $title
        seconds: $seconds
        scene_id: $scene_id
        primary_tag_id: $primary_tag_id
        tag_ids: $tag_ids
      }
    ) {
      ...SceneMarkerData
    }
  }

  ${SceneMarkerDataFragmentDoc}
`;
export function useSceneMarkerCreate(
  baseOptions?: ReactApolloHooks.MutationHookOptions<
    SceneMarkerCreateMutation,
    SceneMarkerCreateVariables
  >
) {
  return ReactApolloHooks.useMutation<
    SceneMarkerCreateMutation,
    SceneMarkerCreateVariables
  >(SceneMarkerCreateDocument, baseOptions);
}
export const SceneMarkerUpdateDocument = gql`
  mutation SceneMarkerUpdate(
    $id: ID!
    $title: String!
    $seconds: Float!
    $scene_id: ID!
    $primary_tag_id: ID!
    $tag_ids: [ID!] = []
  ) {
    sceneMarkerUpdate(
      input: {
        id: $id
        title: $title
        seconds: $seconds
        scene_id: $scene_id
        primary_tag_id: $primary_tag_id
        tag_ids: $tag_ids
      }
    ) {
      ...SceneMarkerData
    }
  }

  ${SceneMarkerDataFragmentDoc}
`;
export function useSceneMarkerUpdate(
  baseOptions?: ReactApolloHooks.MutationHookOptions<
    SceneMarkerUpdateMutation,
    SceneMarkerUpdateVariables
  >
) {
  return ReactApolloHooks.useMutation<
    SceneMarkerUpdateMutation,
    SceneMarkerUpdateVariables
  >(SceneMarkerUpdateDocument, baseOptions);
}
export const SceneMarkerDestroyDocument = gql`
  mutation SceneMarkerDestroy($id: ID!) {
    sceneMarkerDestroy(id: $id)
  }
`;
export function useSceneMarkerDestroy(
  baseOptions?: ReactApolloHooks.MutationHookOptions<
    SceneMarkerDestroyMutation,
    SceneMarkerDestroyVariables
  >
) {
  return ReactApolloHooks.useMutation<
    SceneMarkerDestroyMutation,
    SceneMarkerDestroyVariables
  >(SceneMarkerDestroyDocument, baseOptions);
}
export const SceneUpdateDocument = gql`
  mutation SceneUpdate(
    $id: ID!
    $title: String
    $details: String
    $url: String
    $date: String
    $rating: Int
    $studio_id: ID
    $gallery_id: ID
    $performer_ids: [ID!] = []
    $tag_ids: [ID!] = []
  ) {
    sceneUpdate(
      input: {
        id: $id
        title: $title
        details: $details
        url: $url
        date: $date
        rating: $rating
        studio_id: $studio_id
        gallery_id: $gallery_id
        performer_ids: $performer_ids
        tag_ids: $tag_ids
      }
    ) {
      ...SceneData
    }
  }

  ${SceneDataFragmentDoc}
`;
export function useSceneUpdate(
  baseOptions?: ReactApolloHooks.MutationHookOptions<
    SceneUpdateMutation,
    SceneUpdateVariables
  >
) {
  return ReactApolloHooks.useMutation<
    SceneUpdateMutation,
    SceneUpdateVariables
  >(SceneUpdateDocument, baseOptions);
}
export const SceneDestroyDocument = gql`
  mutation SceneDestroy(
    $id: ID!
    $delete_file: Boolean
    $delete_generated: Boolean
  ) {
    sceneDestroy(
      input: {
        id: $id
        delete_file: $delete_file
        delete_generated: $delete_generated
      }
    )
  }
`;
export function useSceneDestroy(
  baseOptions?: ReactApolloHooks.MutationHookOptions<
    SceneDestroyMutation,
    SceneDestroyVariables
  >
) {
  return ReactApolloHooks.useMutation<
    SceneDestroyMutation,
    SceneDestroyVariables
  >(SceneDestroyDocument, baseOptions);
}
export const StudioCreateDocument = gql`
  mutation StudioCreate($name: String!, $url: String, $image: String!) {
    studioCreate(input: { name: $name, url: $url, image: $image }) {
      ...StudioData
    }
  }

  ${StudioDataFragmentDoc}
`;
export function useStudioCreate(
  baseOptions?: ReactApolloHooks.MutationHookOptions<
    StudioCreateMutation,
    StudioCreateVariables
  >
) {
  return ReactApolloHooks.useMutation<
    StudioCreateMutation,
    StudioCreateVariables
  >(StudioCreateDocument, baseOptions);
}
export const StudioUpdateDocument = gql`
  mutation StudioUpdate($id: ID!, $name: String, $url: String, $image: String) {
    studioUpdate(input: { id: $id, name: $name, url: $url, image: $image }) {
      ...StudioData
    }
  }

  ${StudioDataFragmentDoc}
`;
export function useStudioUpdate(
  baseOptions?: ReactApolloHooks.MutationHookOptions<
    StudioUpdateMutation,
    StudioUpdateVariables
  >
) {
  return ReactApolloHooks.useMutation<
    StudioUpdateMutation,
    StudioUpdateVariables
  >(StudioUpdateDocument, baseOptions);
}
export const StudioDestroyDocument = gql`
  mutation StudioDestroy($id: ID!) {
    studioDestroy(input: { id: $id })
  }
`;
export function useStudioDestroy(
  baseOptions?: ReactApolloHooks.MutationHookOptions<
    StudioDestroyMutation,
    StudioDestroyVariables
  >
) {
  return ReactApolloHooks.useMutation<
    StudioDestroyMutation,
    StudioDestroyVariables
  >(StudioDestroyDocument, baseOptions);
}
export const TagCreateDocument = gql`
  mutation TagCreate($name: String!) {
    tagCreate(input: { name: $name }) {
      ...TagData
    }
  }

  ${TagDataFragmentDoc}
`;
export function useTagCreate(
  baseOptions?: ReactApolloHooks.MutationHookOptions<
    TagCreateMutation,
    TagCreateVariables
  >
) {
  return ReactApolloHooks.useMutation<TagCreateMutation, TagCreateVariables>(
    TagCreateDocument,
    baseOptions
  );
}
export const TagDestroyDocument = gql`
  mutation TagDestroy($id: ID!) {
    tagDestroy(input: { id: $id })
  }
`;
export function useTagDestroy(
  baseOptions?: ReactApolloHooks.MutationHookOptions<
    TagDestroyMutation,
    TagDestroyVariables
  >
) {
  return ReactApolloHooks.useMutation<TagDestroyMutation, TagDestroyVariables>(
    TagDestroyDocument,
    baseOptions
  );
}
export const TagUpdateDocument = gql`
  mutation TagUpdate($id: ID!, $name: String!) {
    tagUpdate(input: { id: $id, name: $name }) {
      ...TagData
    }
  }

  ${TagDataFragmentDoc}
`;
export function useTagUpdate(
  baseOptions?: ReactApolloHooks.MutationHookOptions<
    TagUpdateMutation,
    TagUpdateVariables
  >
) {
  return ReactApolloHooks.useMutation<TagUpdateMutation, TagUpdateVariables>(
    TagUpdateDocument,
    baseOptions
  );
}
export const FindGalleriesDocument = gql`
  query FindGalleries($filter: FindFilterType) {
    findGalleries(filter: $filter) {
      count
      galleries {
        ...GalleryData
      }
    }
  }

  ${GalleryDataFragmentDoc}
`;
export function useFindGalleries(
  baseOptions?: ReactApolloHooks.QueryHookOptions<FindGalleriesVariables>
) {
  return ReactApolloHooks.useQuery<FindGalleriesQuery, FindGalleriesVariables>(
    FindGalleriesDocument,
    baseOptions
  );
}
export const FindGalleryDocument = gql`
  query FindGallery($id: ID!) {
    findGallery(id: $id) {
      ...GalleryData
    }
  }

  ${GalleryDataFragmentDoc}
`;
export function useFindGallery(
  baseOptions?: ReactApolloHooks.QueryHookOptions<FindGalleryVariables>
) {
  return ReactApolloHooks.useQuery<FindGalleryQuery, FindGalleryVariables>(
    FindGalleryDocument,
    baseOptions
  );
}
export const SceneWallDocument = gql`
  query SceneWall($q: String) {
    sceneWall(q: $q) {
      ...SceneData
    }
  }

  ${SceneDataFragmentDoc}
`;
export function useSceneWall(
  baseOptions?: ReactApolloHooks.QueryHookOptions<SceneWallVariables>
) {
  return ReactApolloHooks.useQuery<SceneWallQuery, SceneWallVariables>(
    SceneWallDocument,
    baseOptions
  );
}
export const MarkerWallDocument = gql`
  query MarkerWall($q: String) {
    markerWall(q: $q) {
      ...SceneMarkerData
    }
  }

  ${SceneMarkerDataFragmentDoc}
`;
export function useMarkerWall(
  baseOptions?: ReactApolloHooks.QueryHookOptions<MarkerWallVariables>
) {
  return ReactApolloHooks.useQuery<MarkerWallQuery, MarkerWallVariables>(
    MarkerWallDocument,
    baseOptions
  );
}
export const FindTagDocument = gql`
  query FindTag($id: ID!) {
    findTag(id: $id) {
      ...TagData
    }
  }

  ${TagDataFragmentDoc}
`;
export function useFindTag(
  baseOptions?: ReactApolloHooks.QueryHookOptions<FindTagVariables>
) {
  return ReactApolloHooks.useQuery<FindTagQuery, FindTagVariables>(
    FindTagDocument,
    baseOptions
  );
}
export const MarkerStringsDocument = gql`
  query MarkerStrings($q: String, $sort: String) {
    markerStrings(q: $q, sort: $sort) {
      id
      count
      title
    }
  }
`;
export function useMarkerStrings(
  baseOptions?: ReactApolloHooks.QueryHookOptions<MarkerStringsVariables>
) {
  return ReactApolloHooks.useQuery<MarkerStringsQuery, MarkerStringsVariables>(
    MarkerStringsDocument,
    baseOptions
  );
}
export const AllTagsDocument = gql`
  query AllTags {
    allTags {
      ...TagData
    }
  }

  ${TagDataFragmentDoc}
`;
export function useAllTags(
  baseOptions?: ReactApolloHooks.QueryHookOptions<AllTagsVariables>
) {
  return ReactApolloHooks.useQuery<AllTagsQuery, AllTagsVariables>(
    AllTagsDocument,
    baseOptions
  );
}
export const AllPerformersForFilterDocument = gql`
  query AllPerformersForFilter {
    allPerformers {
      ...SlimPerformerData
    }
  }

  ${SlimPerformerDataFragmentDoc}
`;
export function useAllPerformersForFilter(
  baseOptions?: ReactApolloHooks.QueryHookOptions<
    AllPerformersForFilterVariables
  >
) {
  return ReactApolloHooks.useQuery<
    AllPerformersForFilterQuery,
    AllPerformersForFilterVariables
  >(AllPerformersForFilterDocument, baseOptions);
}
export const AllStudiosForFilterDocument = gql`
  query AllStudiosForFilter {
    allStudios {
      ...SlimStudioData
    }
  }

  ${SlimStudioDataFragmentDoc}
`;
export function useAllStudiosForFilter(
  baseOptions?: ReactApolloHooks.QueryHookOptions<AllStudiosForFilterVariables>
) {
  return ReactApolloHooks.useQuery<
    AllStudiosForFilterQuery,
    AllStudiosForFilterVariables
  >(AllStudiosForFilterDocument, baseOptions);
}
export const AllTagsForFilterDocument = gql`
  query AllTagsForFilter {
    allTags {
      id
      name
    }
  }
`;
export function useAllTagsForFilter(
  baseOptions?: ReactApolloHooks.QueryHookOptions<AllTagsForFilterVariables>
) {
  return ReactApolloHooks.useQuery<
    AllTagsForFilterQuery,
    AllTagsForFilterVariables
  >(AllTagsForFilterDocument, baseOptions);
}
export const ValidGalleriesForSceneDocument = gql`
  query ValidGalleriesForScene($scene_id: ID!) {
    validGalleriesForScene(scene_id: $scene_id) {
      id
      path
    }
  }
`;
export function useValidGalleriesForScene(
  baseOptions?: ReactApolloHooks.QueryHookOptions<
    ValidGalleriesForSceneVariables
  >
) {
  return ReactApolloHooks.useQuery<
    ValidGalleriesForSceneQuery,
    ValidGalleriesForSceneVariables
  >(ValidGalleriesForSceneDocument, baseOptions);
}
export const StatsDocument = gql`
  query Stats {
    stats {
      scene_count
      gallery_count
      performer_count
      studio_count
      tag_count
    }
  }
`;
export function useStats(
  baseOptions?: ReactApolloHooks.QueryHookOptions<StatsVariables>
) {
  return ReactApolloHooks.useQuery<StatsQuery, StatsVariables>(
    StatsDocument,
    baseOptions
  );
}
export const FindPerformersDocument = gql`
  query FindPerformers(
    $filter: FindFilterType
    $performer_filter: PerformerFilterType
  ) {
    findPerformers(filter: $filter, performer_filter: $performer_filter) {
      count
      performers {
        ...PerformerData
      }
    }
  }

  ${PerformerDataFragmentDoc}
`;
export function useFindPerformers(
  baseOptions?: ReactApolloHooks.QueryHookOptions<FindPerformersVariables>
) {
  return ReactApolloHooks.useQuery<
    FindPerformersQuery,
    FindPerformersVariables
  >(FindPerformersDocument, baseOptions);
}
export const FindPerformerDocument = gql`
  query FindPerformer($id: ID!) {
    findPerformer(id: $id) {
      ...PerformerData
    }
  }

  ${PerformerDataFragmentDoc}
`;
export function useFindPerformer(
  baseOptions?: ReactApolloHooks.QueryHookOptions<FindPerformerVariables>
) {
  return ReactApolloHooks.useQuery<FindPerformerQuery, FindPerformerVariables>(
    FindPerformerDocument,
    baseOptions
  );
}
export const FindSceneMarkersDocument = gql`
  query FindSceneMarkers(
    $filter: FindFilterType
    $scene_marker_filter: SceneMarkerFilterType
  ) {
    findSceneMarkers(
      filter: $filter
      scene_marker_filter: $scene_marker_filter
    ) {
      count
      scene_markers {
        ...SceneMarkerData
      }
    }
  }

  ${SceneMarkerDataFragmentDoc}
`;
export function useFindSceneMarkers(
  baseOptions?: ReactApolloHooks.QueryHookOptions<FindSceneMarkersVariables>
) {
  return ReactApolloHooks.useQuery<
    FindSceneMarkersQuery,
    FindSceneMarkersVariables
  >(FindSceneMarkersDocument, baseOptions);
}
export const FindScenesDocument = gql`
  query FindScenes(
    $filter: FindFilterType
    $scene_filter: SceneFilterType
    $scene_ids: [Int!]
  ) {
    findScenes(
      filter: $filter
      scene_filter: $scene_filter
      scene_ids: $scene_ids
    ) {
      count
      scenes {
        ...SlimSceneData
      }
    }
  }

  ${SlimSceneDataFragmentDoc}
`;
export function useFindScenes(
  baseOptions?: ReactApolloHooks.QueryHookOptions<FindScenesVariables>
) {
  return ReactApolloHooks.useQuery<FindScenesQuery, FindScenesVariables>(
    FindScenesDocument,
    baseOptions
  );
}
export const FindSceneDocument = gql`
  query FindScene($id: ID!, $checksum: String) {
    findScene(id: $id, checksum: $checksum) {
      ...SceneData
    }
    sceneMarkerTags(scene_id: $id) {
      tag {
        id
        name
      }
      scene_markers {
        ...SceneMarkerData
      }
    }
  }

  ${SceneDataFragmentDoc}
  ${SceneMarkerDataFragmentDoc}
`;
export function useFindScene(
  baseOptions?: ReactApolloHooks.QueryHookOptions<FindSceneVariables>
) {
  return ReactApolloHooks.useQuery<FindSceneQuery, FindSceneVariables>(
    FindSceneDocument,
    baseOptions
  );
}
export const ScrapeFreeonesDocument = gql`
  query ScrapeFreeones($performer_name: String!) {
    scrapeFreeones(performer_name: $performer_name) {
      name
      url
      twitter
      instagram
      birthdate
      ethnicity
      country
      eye_color
      height
      measurements
      fake_tits
      career_length
      tattoos
      piercings
      aliases
    }
  }
`;
export function useScrapeFreeones(
  baseOptions?: ReactApolloHooks.QueryHookOptions<ScrapeFreeonesVariables>
) {
  return ReactApolloHooks.useQuery<
    ScrapeFreeonesQuery,
    ScrapeFreeonesVariables
  >(ScrapeFreeonesDocument, baseOptions);
}
export const ScrapeFreeonesPerformersDocument = gql`
  query ScrapeFreeonesPerformers($q: String!) {
    scrapeFreeonesPerformerList(query: $q)
  }
`;
export function useScrapeFreeonesPerformers(
  baseOptions?: ReactApolloHooks.QueryHookOptions<
    ScrapeFreeonesPerformersVariables
  >
) {
  return ReactApolloHooks.useQuery<
    ScrapeFreeonesPerformersQuery,
    ScrapeFreeonesPerformersVariables
  >(ScrapeFreeonesPerformersDocument, baseOptions);
}
export const ConfigurationDocument = gql`
  query Configuration {
    configuration {
      ...ConfigData
    }
  }

  ${ConfigDataFragmentDoc}
`;
export function useConfiguration(
  baseOptions?: ReactApolloHooks.QueryHookOptions<ConfigurationVariables>
) {
  return ReactApolloHooks.useQuery<ConfigurationQuery, ConfigurationVariables>(
    ConfigurationDocument,
    baseOptions
  );
}
export const DirectoriesDocument = gql`
  query Directories($path: String) {
    directories(path: $path)
  }
`;
export function useDirectories(
  baseOptions?: ReactApolloHooks.QueryHookOptions<DirectoriesVariables>
) {
  return ReactApolloHooks.useQuery<DirectoriesQuery, DirectoriesVariables>(
    DirectoriesDocument,
    baseOptions
  );
}
export const MetadataImportDocument = gql`
  query MetadataImport {
    metadataImport
  }
`;
export function useMetadataImport(
  baseOptions?: ReactApolloHooks.QueryHookOptions<MetadataImportVariables>
) {
  return ReactApolloHooks.useQuery<
    MetadataImportQuery,
    MetadataImportVariables
  >(MetadataImportDocument, baseOptions);
}
export const MetadataExportDocument = gql`
  query MetadataExport {
    metadataExport
  }
`;
export function useMetadataExport(
  baseOptions?: ReactApolloHooks.QueryHookOptions<MetadataExportVariables>
) {
  return ReactApolloHooks.useQuery<
    MetadataExportQuery,
    MetadataExportVariables
  >(MetadataExportDocument, baseOptions);
}
export const MetadataScanDocument = gql`
  query MetadataScan {
    metadataScan
  }
`;
export function useMetadataScan(
  baseOptions?: ReactApolloHooks.QueryHookOptions<MetadataScanVariables>
) {
  return ReactApolloHooks.useQuery<MetadataScanQuery, MetadataScanVariables>(
    MetadataScanDocument,
    baseOptions
  );
}
export const MetadataGenerateDocument = gql`
  query MetadataGenerate($input: GenerateMetadataInput!) {
    metadataGenerate(input: $input)
  }
`;
export function useMetadataGenerate(
  baseOptions?: ReactApolloHooks.QueryHookOptions<MetadataGenerateVariables>
) {
  return ReactApolloHooks.useQuery<
    MetadataGenerateQuery,
    MetadataGenerateVariables
  >(MetadataGenerateDocument, baseOptions);
}
export const MetadataCleanDocument = gql`
  query MetadataClean {
    metadataClean
  }
`;
export function useMetadataClean(
  baseOptions?: ReactApolloHooks.QueryHookOptions<MetadataCleanVariables>
) {
  return ReactApolloHooks.useQuery<MetadataCleanQuery, MetadataCleanVariables>(
    MetadataCleanDocument,
    baseOptions
  );
}
export const FindStudiosDocument = gql`
  query FindStudios($filter: FindFilterType) {
    findStudios(filter: $filter) {
      count
      studios {
        ...StudioData
      }
    }
  }

  ${StudioDataFragmentDoc}
`;
export function useFindStudios(
  baseOptions?: ReactApolloHooks.QueryHookOptions<FindStudiosVariables>
) {
  return ReactApolloHooks.useQuery<FindStudiosQuery, FindStudiosVariables>(
    FindStudiosDocument,
    baseOptions
  );
}
export const FindStudioDocument = gql`
  query FindStudio($id: ID!) {
    findStudio(id: $id) {
      ...StudioData
    }
  }

  ${StudioDataFragmentDoc}
`;
export function useFindStudio(
  baseOptions?: ReactApolloHooks.QueryHookOptions<FindStudioVariables>
) {
  return ReactApolloHooks.useQuery<FindStudioQuery, FindStudioVariables>(
    FindStudioDocument,
    baseOptions
  );
}
export const MetadataUpdateDocument = gql`
  subscription MetadataUpdate {
    metadataUpdate
  }
`;
export function useMetadataUpdate(
  baseOptions?: ReactApolloHooks.SubscriptionHookOptions<
    MetadataUpdateSubscription,
    MetadataUpdateVariables
  >
) {
  return ReactApolloHooks.useSubscription<
    MetadataUpdateSubscription,
    MetadataUpdateVariables
  >(MetadataUpdateDocument, baseOptions);
}<|MERGE_RESOLUTION|>--- conflicted
+++ resolved
@@ -1,10 +1,6 @@
 /* tslint:disable */
 /* eslint-disable */
-<<<<<<< HEAD
-// Generated in 2019-08-15T18:05:18+10:00
-=======
 // Generated in 2019-08-23T07:28:41+10:00
->>>>>>> 64ccee48
 export type Maybe<T> = T | undefined;
 
 export interface SceneFilterType {
