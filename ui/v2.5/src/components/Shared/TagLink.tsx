<<<<<<< HEAD
import { Badge } from "react-bootstrap";
import React, { useRef } from "react";
=======
import { Badge, OverlayTrigger, Tooltip } from "react-bootstrap";
import React, { useMemo } from "react";
>>>>>>> 165528f7
import { Link } from "react-router-dom";
import cx from "classnames";
import NavUtils, { INamedObject } from "src/utils/navigation";
import TextUtils from "src/utils/text";
import { IFile, IObjectWithTitleFiles, objectTitle } from "src/core/files";
import { galleryTitle } from "src/core/galleries";
import * as GQL from "src/core/generated-graphql";
import { TagPopover } from "../Tags/TagPopover";
import { markerTitle } from "src/core/markers";
import { Placement } from "react-bootstrap/esm/Overlay";
<<<<<<< HEAD
import {
  ListFilterModel,
  useDefaultFilter,
} from "src/models/list-filter/filter";
=======
import { faFolderTree } from "@fortawesome/free-solid-svg-icons";
import { Icon } from "../Shared/Icon";
import { FormattedMessage } from "react-intl";
>>>>>>> 165528f7

type SceneMarkerFragment = Pick<GQL.SceneMarker, "id" | "title" | "seconds"> & {
  scene: Pick<GQL.Scene, "id">;
  primary_tag: Pick<GQL.Tag, "id" | "name">;
};

interface ICommonLinkProps {
  link: string;
  className?: string;
}

const CommonLinkComponent: React.FC<ICommonLinkProps> = ({
  link,
  className,
  children,
}) => {
  return (
    <Badge className={cx("tag-item", className)} variant="secondary">
      <Link to={link}>{children}</Link>
    </Badge>
  );
};

interface IPerformerLinkProps {
  performer: INamedObject;
  linkType?: "scene" | "gallery" | "image";
  className?: string;
}

export const PerformerLink: React.FC<IPerformerLinkProps> = ({
  performer,
  linkType = "scene",
  className,
}) => {
  const link = useMemo(() => {
    switch (linkType) {
      case "gallery":
        return NavUtils.makePerformerGalleriesUrl(performer);
      case "image":
        return NavUtils.makePerformerImagesUrl(performer);
      case "scene":
      default:
        return NavUtils.makePerformerScenesUrl(performer);
    }
  }, [performer, linkType]);

  const title = performer.name || "";

  return (
    <CommonLinkComponent link={link} className={className}>
      {title}
    </CommonLinkComponent>
  );
};

interface IMovieLinkProps {
  movie: INamedObject;
  linkType?: "scene";
  className?: string;
}

export const MovieLink: React.FC<IMovieLinkProps> = ({
  movie,
  linkType = "scene",
  className,
}) => {
  const link = useMemo(() => {
    switch (linkType) {
      case "scene":
        return NavUtils.makeMovieScenesUrl(movie);
    }
  }, [movie, linkType]);

  const title = movie.name || "";

  return (
    <CommonLinkComponent link={link} className={className}>
      {title}
    </CommonLinkComponent>
  );
};

interface ISceneMarkerLinkProps {
  marker: SceneMarkerFragment;
  linkType?: "scene";
  className?: string;
}

export const SceneMarkerLink: React.FC<ISceneMarkerLinkProps> = ({
  marker,
  linkType = "scene",
  className,
}) => {
  const link = useMemo(() => {
    switch (linkType) {
      case "scene":
        return NavUtils.makeSceneMarkerUrl(marker);
    }
  }, [marker, linkType]);

  const title = `${markerTitle(marker)} - ${TextUtils.secondsToTimestamp(
    marker.seconds || 0
  )}`;

  return (
    <CommonLinkComponent link={link} className={className}>
      {title}
    </CommonLinkComponent>
  );
};

interface IObjectWithIDTitleFiles extends IObjectWithTitleFiles {
  id: string;
}

interface ISceneLinkProps {
  scene: IObjectWithIDTitleFiles;
  linkType?: "details";
  className?: string;
}

export const SceneLink: React.FC<ISceneLinkProps> = ({
  scene,
  linkType = "details",
  className,
}) => {
  const link = useMemo(() => {
    switch (linkType) {
      case "details":
        return `/scenes/${scene.id}`;
    }
  }, [scene, linkType]);

  const title = objectTitle(scene);

  return (
    <CommonLinkComponent link={link} className={className}>
      {title}
    </CommonLinkComponent>
  );
};

interface IGallery extends IObjectWithIDTitleFiles {
  folder?: GQL.Maybe<IFile>;
}

interface IGalleryLinkProps {
  gallery: IGallery;
  linkType?: "details";
  className?: string;
}

export const GalleryLink: React.FC<IGalleryLinkProps> = ({
  gallery,
  linkType = "details",
  className,
}) => {
  const link = useMemo(() => {
    switch (linkType) {
      case "details":
        return `/galleries/${gallery.id}`;
    }
  }, [gallery, linkType]);

  const title = galleryTitle(gallery);

  return (
    <CommonLinkComponent link={link} className={className}>
      {title}
    </CommonLinkComponent>
  );
};

interface ITagLinkProps {
  tag: INamedObject;
  linkType?: "scene" | "gallery" | "image" | "details" | "performer";
  className?: string;
  hoverPlacement?: Placement;
  showHierarchyIcon?: boolean;
  hierarchyTooltipID?: string;
}

<<<<<<< HEAD
export const TagLink: React.FC<IProps> = (props: IProps) => {
  const id = useRef("");
  const link = useRef("#");
  const title = useRef("");
  let modeMap = new Map<string, GQL.FilterMode>([
    ["scene", GQL.FilterMode.Scenes],
    ["performer", GQL.FilterMode.Performers],
    ["gallery", GQL.FilterMode.Galleries],
    ["image", GQL.FilterMode.Images],
    ["details", GQL.FilterMode.Tags],
  ]);
  const mode: GQL.FilterMode =
    props.tag && props.tagType != undefined
      ? modeMap.get(props.tagType) || GQL.FilterMode.Scenes
      : GQL.FilterMode.Scenes;
  const defaultFilter: ListFilterModel = useDefaultFilter(mode);

  if (props.tag) {
    id.current = props.tag.id || "";
    switch (props.tagType) {
      case "scene":
      case undefined:
        link.current = NavUtils.makeTagScenesUrl(props.tag, defaultFilter);
        break;
      case "performer":
        link.current = NavUtils.makeTagPerformersUrl(props.tag, defaultFilter);
        break;
      case "gallery":
        link.current = NavUtils.makeTagGalleriesUrl(props.tag, defaultFilter);
        break;
      case "image":
        link.current = NavUtils.makeTagImagesUrl(props.tag, defaultFilter);
        break;
      case "details":
        link.current = NavUtils.makeTagUrl(id.current);
        break;
    }
    title.current = props.tag.name || "";
  } else if (props.performer) {
    link.current = NavUtils.makePerformerScenesUrl(
      props.performer,
      undefined,
      undefined,
      defaultFilter
    );
    title.current = props.performer.name || "";
  } else if (props.movie) {
    link.current = NavUtils.makeMovieScenesUrl(props.movie, defaultFilter);
    title.current = props.movie.name || "";
  } else if (props.marker) {
    link.current = NavUtils.makeSceneMarkerUrl(props.marker);
    title.current = `${markerTitle(
      props.marker
    )} - ${TextUtils.secondsToTimestamp(props.marker.seconds || 0)}`;
  } else if (props.gallery) {
    link.current = `/galleries/${props.gallery.id}`;
    title.current = galleryTitle(props.gallery);
  } else if (props.scene) {
    link.current = `/scenes/${props.scene.id}`;
    title.current = objectTitle(props.scene);
  }

  return (
    <Badge className={cx("tag-item", props.className)} variant="secondary">
      <TagPopover id={id.current} placement={props.hoverPlacement}>
        <Link to={link.current}>{title.current}</Link>
=======
export const TagLink: React.FC<ITagLinkProps> = ({
  tag,
  linkType = "scene",
  className,
  hoverPlacement,
  showHierarchyIcon = false,
  hierarchyTooltipID,
}) => {
  const link = useMemo(() => {
    switch (linkType) {
      case "scene":
        return NavUtils.makeTagScenesUrl(tag);
      case "performer":
        return NavUtils.makeTagPerformersUrl(tag);
      case "gallery":
        return NavUtils.makeTagGalleriesUrl(tag);
      case "image":
        return NavUtils.makeTagImagesUrl(tag);
      case "details":
        return NavUtils.makeTagUrl(tag.id ?? "");
    }
  }, [tag, linkType]);

  const title = tag.name || "";

  const tooltip = useMemo(() => {
    if (!hierarchyTooltipID) {
      return <></>;
    }

    return (
      <Tooltip id="tag-hierarchy-tooltip">
        <FormattedMessage id={hierarchyTooltipID} />
      </Tooltip>
    );
  }, [hierarchyTooltipID]);

  return (
    <CommonLinkComponent link={link} className={className}>
      <TagPopover id={tag.id ?? ""} placement={hoverPlacement}>
        <Link to={link}>
          {title}
          {showHierarchyIcon && (
            <OverlayTrigger placement="top" overlay={tooltip}>
              <span className="icon-wrapper">
                <span className="vertical-line">|</span>
                <Icon icon={faFolderTree} className="tag-icon" />
              </span>
            </OverlayTrigger>
          )}
        </Link>
>>>>>>> 165528f7
      </TagPopover>
    </CommonLinkComponent>
  );
};<|MERGE_RESOLUTION|>--- conflicted
+++ resolved
@@ -1,10 +1,5 @@
-<<<<<<< HEAD
-import { Badge } from "react-bootstrap";
-import React, { useRef } from "react";
-=======
 import { Badge, OverlayTrigger, Tooltip } from "react-bootstrap";
 import React, { useMemo } from "react";
->>>>>>> 165528f7
 import { Link } from "react-router-dom";
 import cx from "classnames";
 import NavUtils, { INamedObject } from "src/utils/navigation";
@@ -15,16 +10,13 @@
 import { TagPopover } from "../Tags/TagPopover";
 import { markerTitle } from "src/core/markers";
 import { Placement } from "react-bootstrap/esm/Overlay";
-<<<<<<< HEAD
 import {
   ListFilterModel,
   useDefaultFilter,
 } from "src/models/list-filter/filter";
-=======
 import { faFolderTree } from "@fortawesome/free-solid-svg-icons";
 import { Icon } from "../Shared/Icon";
 import { FormattedMessage } from "react-intl";
->>>>>>> 165528f7
 
 type SceneMarkerFragment = Pick<GQL.SceneMarker, "id" | "title" | "seconds"> & {
   scene: Pick<GQL.Scene, "id">;
@@ -207,74 +199,6 @@
   hierarchyTooltipID?: string;
 }
 
-<<<<<<< HEAD
-export const TagLink: React.FC<IProps> = (props: IProps) => {
-  const id = useRef("");
-  const link = useRef("#");
-  const title = useRef("");
-  let modeMap = new Map<string, GQL.FilterMode>([
-    ["scene", GQL.FilterMode.Scenes],
-    ["performer", GQL.FilterMode.Performers],
-    ["gallery", GQL.FilterMode.Galleries],
-    ["image", GQL.FilterMode.Images],
-    ["details", GQL.FilterMode.Tags],
-  ]);
-  const mode: GQL.FilterMode =
-    props.tag && props.tagType != undefined
-      ? modeMap.get(props.tagType) || GQL.FilterMode.Scenes
-      : GQL.FilterMode.Scenes;
-  const defaultFilter: ListFilterModel = useDefaultFilter(mode);
-
-  if (props.tag) {
-    id.current = props.tag.id || "";
-    switch (props.tagType) {
-      case "scene":
-      case undefined:
-        link.current = NavUtils.makeTagScenesUrl(props.tag, defaultFilter);
-        break;
-      case "performer":
-        link.current = NavUtils.makeTagPerformersUrl(props.tag, defaultFilter);
-        break;
-      case "gallery":
-        link.current = NavUtils.makeTagGalleriesUrl(props.tag, defaultFilter);
-        break;
-      case "image":
-        link.current = NavUtils.makeTagImagesUrl(props.tag, defaultFilter);
-        break;
-      case "details":
-        link.current = NavUtils.makeTagUrl(id.current);
-        break;
-    }
-    title.current = props.tag.name || "";
-  } else if (props.performer) {
-    link.current = NavUtils.makePerformerScenesUrl(
-      props.performer,
-      undefined,
-      undefined,
-      defaultFilter
-    );
-    title.current = props.performer.name || "";
-  } else if (props.movie) {
-    link.current = NavUtils.makeMovieScenesUrl(props.movie, defaultFilter);
-    title.current = props.movie.name || "";
-  } else if (props.marker) {
-    link.current = NavUtils.makeSceneMarkerUrl(props.marker);
-    title.current = `${markerTitle(
-      props.marker
-    )} - ${TextUtils.secondsToTimestamp(props.marker.seconds || 0)}`;
-  } else if (props.gallery) {
-    link.current = `/galleries/${props.gallery.id}`;
-    title.current = galleryTitle(props.gallery);
-  } else if (props.scene) {
-    link.current = `/scenes/${props.scene.id}`;
-    title.current = objectTitle(props.scene);
-  }
-
-  return (
-    <Badge className={cx("tag-item", props.className)} variant="secondary">
-      <TagPopover id={id.current} placement={props.hoverPlacement}>
-        <Link to={link.current}>{title.current}</Link>
-=======
 export const TagLink: React.FC<ITagLinkProps> = ({
   tag,
   linkType = "scene",
@@ -326,7 +250,6 @@
             </OverlayTrigger>
           )}
         </Link>
->>>>>>> 165528f7
       </TagPopover>
     </CommonLinkComponent>
   );
