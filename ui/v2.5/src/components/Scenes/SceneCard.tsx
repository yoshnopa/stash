import React, { useEffect, useMemo, useRef } from "react";
import { Button, ButtonGroup } from "react-bootstrap";
import { Link, useHistory } from "react-router-dom";
import cx from "classnames";
import * as GQL from "src/core/generated-graphql";
import { Icon } from "../Shared/Icon";
import { TagLink } from "../Shared/TagLink";
import { HoverPopover } from "../Shared/HoverPopover";
import { SweatDrops } from "../Shared/SweatDrops";
import { TruncatedText } from "../Shared/TruncatedText";
import NavUtils from "src/utils/navigation";
import TextUtils from "src/utils/text";
import { SceneQueue } from "src/models/sceneQueue";
import { ConfigurationContext } from "src/hooks/Config";
import { PerformerPopoverButton } from "../Shared/PerformerPopoverButton";
import { GridCard } from "../Shared/GridCard";
import { RatingBanner } from "../Shared/RatingBanner";
import { FormattedNumber } from "react-intl";
import {
  faBox,
  faCopy,
  faFilm,
  faImages,
  faMapMarkerAlt,
  faTag,
} from "@fortawesome/free-solid-svg-icons";
import { objectPath, objectTitle } from "src/core/files";
<<<<<<< HEAD
import {
  ListFilterModel,
  useDefaultFilter,
} from "src/models/list-filter/filter";
=======
import { PreviewScrubber } from "./PreviewScrubber";
>>>>>>> 1f3ed071

interface IScenePreviewProps {
  isPortrait: boolean;
  image?: string;
  video?: string;
  soundActive: boolean;
  vttPath?: string;
  onScrubberClick?: (timestamp: number) => void;
}

export const ScenePreview: React.FC<IScenePreviewProps> = ({
  image,
  video,
  isPortrait,
  soundActive,
  vttPath,
  onScrubberClick,
}) => {
  const videoEl = useRef<HTMLVideoElement>(null);

  useEffect(() => {
    const observer = new IntersectionObserver((entries) => {
      entries.forEach((entry) => {
        if (entry.intersectionRatio > 0)
          // Catch is necessary due to DOMException if user hovers before clicking on page
          videoEl.current?.play()?.catch(() => {});
        else videoEl.current?.pause();
      });
    });

    if (videoEl.current) observer.observe(videoEl.current);
  });

  useEffect(() => {
    if (videoEl?.current?.volume)
      videoEl.current.volume = soundActive ? 0.05 : 0;
  }, [soundActive]);

  return (
    <div className={cx("scene-card-preview", { portrait: isPortrait })}>
      <img className="scene-card-preview-image" src={image} alt="" />
      <video
        disableRemotePlayback
        playsInline
        muted={!soundActive}
        className="scene-card-preview-video"
        loop
        preload="none"
        ref={videoEl}
        src={video}
      />
      <PreviewScrubber vttPath={vttPath} onClick={onScrubberClick} />
    </div>
  );
};

interface ISceneCardProps {
  scene: GQL.SlimSceneDataFragment;
  index?: number;
  queue?: SceneQueue;
  compact?: boolean;
  selecting?: boolean;
  selected?: boolean | undefined;
  zoomIndex?: number;
  onSelectedChanged?: (selected: boolean, shiftKey: boolean) => void;
}

export const SceneCard: React.FC<ISceneCardProps> = (
  props: ISceneCardProps
) => {
  const history = useHistory();
  const { configuration } = React.useContext(ConfigurationContext);
  const sceneDefaultFilter: ListFilterModel = useDefaultFilter(
    GQL.FilterMode.Scenes
  );

  const file = useMemo(
    () => (props.scene.files.length > 0 ? props.scene.files[0] : undefined),
    [props.scene]
  );

  function maybeRenderSceneSpecsOverlay() {
    let sizeObj = null;
    if (file?.size) {
      sizeObj = TextUtils.fileSize(file.size);
    }
    return (
      <div className="scene-specs-overlay">
        {sizeObj != null ? (
          <span className="overlay-filesize extra-scene-info">
            <FormattedNumber
              value={sizeObj.size}
              maximumFractionDigits={TextUtils.fileSizeFractionalDigits(
                sizeObj.unit
              )}
            />
            {TextUtils.formatFileSizeUnit(sizeObj.unit)}
          </span>
        ) : (
          ""
        )}
        {file?.width && file?.height ? (
          <span className="overlay-resolution">
            {" "}
            {TextUtils.resolution(file?.width, file?.height)}
          </span>
        ) : (
          ""
        )}
        {(file?.duration ?? 0) >= 1
          ? TextUtils.secondsToTimestamp(file?.duration ?? 0)
          : ""}
      </div>
    );
  }

  function maybeRenderInteractiveSpeedOverlay() {
    return (
      <div className="scene-interactive-speed-overlay">
        {props.scene.interactive_speed ?? ""}
      </div>
    );
  }

  function renderStudioThumbnail() {
    const studioImage = props.scene.studio?.image_path;
    const studioName = props.scene.studio?.name;

    if (configuration?.interface.showStudioAsText || !studioImage) {
      return studioName;
    }

    const studioImageURL = new URL(studioImage);
    if (studioImageURL.searchParams.get("default") === "true") {
      return studioName;
    }

    return (
      <img className="image-thumbnail" alt={studioName} src={studioImage} />
    );
  }

  function maybeRenderSceneStudioOverlay() {
    if (!props.scene.studio) return;

    return (
      <div className="scene-studio-overlay">
        <Link to={`/studios/${props.scene.studio.id}`}>
          {renderStudioThumbnail()}
        </Link>
      </div>
    );
  }

  function maybeRenderTagPopoverButton() {
    if (props.scene.tags.length <= 0) return;

    const popoverContent = props.scene.tags.map((tag) => (
      <TagLink key={tag.id} tag={tag} />
    ));

    return (
      <HoverPopover
        className="tag-count"
        placement="bottom"
        content={popoverContent}
      >
        <Button className="minimal">
          <Icon icon={faTag} />
          <span>{props.scene.tags.length}</span>
        </Button>
      </HoverPopover>
    );
  }

  function maybeRenderPerformerPopoverButton() {
    if (props.scene.performers.length <= 0) return;

    return <PerformerPopoverButton performers={props.scene.performers} />;
  }

  function maybeRenderMoviePopoverButton() {
    if (props.scene.movies.length <= 0) return;

    const popoverContent = props.scene.movies.map((sceneMovie) => (
      <div className="movie-tag-container row" key="movie">
        <Link
          to={`/movies/${sceneMovie.movie.id}`}
          className="movie-tag col m-auto zoom-2"
        >
          <img
            className="image-thumbnail"
            alt={sceneMovie.movie.name ?? ""}
            src={sceneMovie.movie.front_image_path ?? ""}
          />
        </Link>
        <TagLink
          key={sceneMovie.movie.id}
          movie={sceneMovie.movie}
          className="d-block"
        />
      </div>
    ));

    return (
      <HoverPopover
        placement="bottom"
        content={popoverContent}
        className="movie-count tag-tooltip"
      >
        <Button className="minimal">
          <Icon icon={faFilm} />
          <span>{props.scene.movies.length}</span>
        </Button>
      </HoverPopover>
    );
  }

  function maybeRenderSceneMarkerPopoverButton() {
    if (props.scene.scene_markers.length <= 0) return;

    const popoverContent = props.scene.scene_markers.map((marker) => {
      const markerPopover = { ...marker, scene: { id: props.scene.id } };
      return <TagLink key={marker.id} marker={markerPopover} />;
    });

    return (
      <HoverPopover
        className="marker-count"
        placement="bottom"
        content={popoverContent}
      >
        <Button className="minimal">
          <Icon icon={faMapMarkerAlt} />
          <span>{props.scene.scene_markers.length}</span>
        </Button>
      </HoverPopover>
    );
  }

  function maybeRenderOCounter() {
    if (props.scene.o_counter) {
      return (
        <div className="o-count">
          <Button className="minimal">
            <span className="fa-icon">
              <SweatDrops />
            </span>
            <span>{props.scene.o_counter}</span>
          </Button>
        </div>
      );
    }
  }

  function maybeRenderGallery() {
    if (props.scene.galleries.length <= 0) return;

    const popoverContent = props.scene.galleries.map((gallery) => (
      <TagLink key={gallery.id} gallery={gallery} />
    ));

    return (
      <HoverPopover
        className="gallery-count"
        placement="bottom"
        content={popoverContent}
      >
        <Button className="minimal">
          <Icon icon={faImages} />
          <span>{props.scene.galleries.length}</span>
        </Button>
      </HoverPopover>
    );
  }

  function maybeRenderOrganized() {
    if (props.scene.organized) {
      return (
        <div className="organized">
          <Button className="minimal">
            <Icon icon={faBox} />
          </Button>
        </div>
      );
    }
  }

  function maybeRenderDupeCopies() {
    const phash = file
      ? file.fingerprints.find((fp) => fp.type === "phash")
      : undefined;

    if (phash) {
      return (
        <div className="other-copies extra-scene-info">
          <Button
            href={NavUtils.makeScenesPHashMatchUrl(
              phash.value,
              sceneDefaultFilter
            )}
            className="minimal"
          >
            <Icon icon={faCopy} />
          </Button>
        </div>
      );
    }
  }

  function maybeRenderPopoverButtonGroup() {
    if (
      !props.compact &&
      (props.scene.tags.length > 0 ||
        props.scene.performers.length > 0 ||
        props.scene.movies.length > 0 ||
        props.scene.scene_markers.length > 0 ||
        props.scene?.o_counter ||
        props.scene.galleries.length > 0 ||
        props.scene.organized)
    ) {
      return (
        <>
          <hr />
          <ButtonGroup className="card-popovers">
            {maybeRenderTagPopoverButton()}
            {maybeRenderPerformerPopoverButton()}
            {maybeRenderMoviePopoverButton()}
            {maybeRenderSceneMarkerPopoverButton()}
            {maybeRenderOCounter()}
            {maybeRenderGallery()}
            {maybeRenderOrganized()}
            {maybeRenderDupeCopies()}
          </ButtonGroup>
        </>
      );
    }
  }

  function isPortrait() {
    const width = file?.width ? file.width : 0;
    const height = file?.height ? file.height : 0;
    return height > width;
  }

  function zoomIndex() {
    if (!props.compact && props.zoomIndex !== undefined) {
      return `zoom-${props.zoomIndex}`;
    }

    return "";
  }

  function filelessClass() {
    if (!props.scene.files.length) {
      return "fileless";
    }

    return "";
  }

  const cont = configuration?.interface.continuePlaylistDefault ?? false;

  const sceneLink = props.queue
    ? props.queue.makeLink(props.scene.id, {
        sceneIndex: props.index,
        continue: cont,
      })
    : `/scenes/${props.scene.id}`;

  function onScrubberClick(timestamp: number) {
    const link = props.queue
      ? props.queue.makeLink(props.scene.id, {
          sceneIndex: props.index,
          continue: cont,
          start: timestamp,
        })
      : `/scenes/${props.scene.id}?t=${timestamp}`;

    history.push(link);
  }

  return (
    <GridCard
      className={`scene-card ${zoomIndex()} ${filelessClass()}`}
      url={sceneLink}
      title={objectTitle(props.scene)}
      linkClassName="scene-card-link"
      thumbnailSectionClassName="video-section"
      resumeTime={props.scene.resume_time ?? undefined}
      duration={file?.duration ?? undefined}
      interactiveHeatmap={
        props.scene.interactive_speed
          ? props.scene.paths.interactive_heatmap ?? undefined
          : undefined
      }
      image={
        <>
          <ScenePreview
            image={props.scene.paths.screenshot ?? undefined}
            video={props.scene.paths.preview ?? undefined}
            isPortrait={isPortrait()}
            soundActive={configuration?.interface?.soundOnPreview ?? false}
            vttPath={props.scene.paths.vtt ?? undefined}
            onScrubberClick={onScrubberClick}
          />
          <RatingBanner rating={props.scene.rating100} />
          {maybeRenderSceneSpecsOverlay()}
          {maybeRenderInteractiveSpeedOverlay()}
        </>
      }
      overlays={maybeRenderSceneStudioOverlay()}
      details={
        <div className="scene-card__details">
          <span className="scene-card__date">{props.scene.date}</span>
          <span className="file-path extra-scene-info">
            {objectPath(props.scene)}
          </span>
          <TruncatedText
            className="scene-card__description"
            text={props.scene.details}
            lineCount={3}
          />
        </div>
      }
      popovers={maybeRenderPopoverButtonGroup()}
      selected={props.selected}
      selecting={props.selecting}
      onSelectedChanged={props.onSelectedChanged}
    />
  );
};<|MERGE_RESOLUTION|>--- conflicted
+++ resolved
@@ -25,14 +25,11 @@
   faTag,
 } from "@fortawesome/free-solid-svg-icons";
 import { objectPath, objectTitle } from "src/core/files";
-<<<<<<< HEAD
 import {
   ListFilterModel,
   useDefaultFilter,
 } from "src/models/list-filter/filter";
-=======
 import { PreviewScrubber } from "./PreviewScrubber";
->>>>>>> 1f3ed071
 
 interface IScenePreviewProps {
   isPortrait: boolean;
